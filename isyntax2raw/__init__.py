#!/usr/bin/env python
# -*- coding: utf-8 -*-
#
# Copyright (c) 2019 Glencoe Software, Inc. All rights reserved.
#
# This software is distributed under the terms described by the LICENSE.txt
# file you can find at the root of the distribution bundle.  If the file is
# missing please request a copy by contacting info@glencoesoftware.com

from io import BytesIO
import json
import logging
import math
import os

import numpy as np
import pixelengine
import softwarerendercontext
import softwarerenderbackend
import zarr

from datetime import datetime
from concurrent.futures import ALL_COMPLETED, ThreadPoolExecutor, wait
from threading import BoundedSemaphore

from PIL import Image
from kajiki import PackageLoader
from zarr.storage import FSStore


log = logging.getLogger(__name__)

# version of the Zarr layout
LAYOUT_VERSION = 3


class MaxQueuePool(object):
    """This Class wraps a concurrent.futures.Executor
    limiting the size of its task queue.
    If `max_queue_size` tasks are submitted, the next call to submit will
    block until a previously submitted one is completed.

    Brought in from:
      * https://gist.github.com/noxdafox/4150eff0059ea43f6adbdd66e5d5e87e

    See also:
      * https://www.bettercodebytes.com/
            theadpoolexecutor-with-a-bounded-queue-in-python/
      * https://pypi.org/project/bounded-pool-executor/
      * https://bugs.python.org/issue14119
      * https://bugs.python.org/issue29595
      * https://github.com/python/cpython/pull/143
    """
    def __init__(self, executor, max_queue_size, max_workers=None):
        if max_workers is None:
            max_workers = max_queue_size
        self.pool = executor(max_workers=max_workers)
        self.pool_queue = BoundedSemaphore(max_queue_size)

    def submit(self, function, *args, **kwargs):
        """Submits a new task to the pool, blocks if Pool queue is full."""
        self.pool_queue.acquire()

        future = self.pool.submit(function, *args, **kwargs)
        future.add_done_callback(self.pool_queue_callback)

        return future

    def pool_queue_callback(self, _):
        """Called once task is done, releases one queue slot."""
        self.pool_queue.release()

    def __enter__(self):
        return self

    def __exit__(self, exception_type, exception_value, traceback):
        self.pool.__exit__(exception_type, exception_value, traceback)


class IsyntaxRawWriter(object):
    def __init__(self, input_path):
        render_context = softwarerendercontext.SoftwareRenderContext()
        render_backend = softwarerenderbackend.SoftwareRenderBackend()

        self.pixel_engine = pixelengine.PixelEngine(
            render_backend, render_context
        )
        self.pixel_engine["in"].open(input_path, "ficom")
        self.sdk_v1 = hasattr(self.pixel_engine["in"], "BARCODE")

<<<<<<< HEAD
=======
    def __enter__(self):
        return self

    def __exit__(self, exception_type, exception_value, traceback):
        self.pixel_engine["in"].close()

    def get_metadata(self):
        if self.sdk_v1:
            return self.get_metadata_sdk_v1()
        else:
            return self.get_metadata_sdk_v2()

    def get_metadata_sdk_v1(self):
        pe_in = self.pixel_engine["in"]
        return {
            "Barcode":
                self.barcode(),
            "DICOM acquisition date":
                self.acquisition_datetime().isoformat(),
            "DICOM last calibration date":
                pe_in.DICOM_DATE_OF_LAST_CALIBRATION,
            "DICOM time of last calibration":
                pe_in.DICOM_TIME_OF_LAST_CALIBRATION,
            "DICOM manufacturer":
            pe_in.DICOM_MANUFACTURER,
            "DICOM manufacturer model name":
                pe_in.DICOM_MANUFACTURERS_MODEL_NAME,
            "DICOM device serial number":
                pe_in.DICOM_DEVICE_SERIAL_NUMBER,
            "Color space transform":
                pe_in.colorspaceTransform(),
            "Block size":
                pe_in.blockSize(),
            "Number of tiles":
                pe_in.numTiles(),
            "Bits stored":
                pe_in.bitsStored(),
            "Derivation description":
                self.derivation_description(),
            "DICOM software version":
                pe_in.DICOM_SOFTWARE_VERSIONS,
            "Number of images": self.num_images()
        }

    def get_metadata_sdk_v2(self):
        pe_in = self.pixel_engine["in"]
        return {
            "Pixel engine version":
                self.pixel_engine.version,
            "Barcode":
                self.barcode(),
            "Acquisition datetime":
                self.acquisition_datetime().isoformat(),
            "Date of last calibration":
                pe_in.date_of_last_calibration,
            "Time of last calibration":
                pe_in.time_of_last_calibration,
            "Manufacturer":
                pe_in.manufacturer,
            "Model name":
                pe_in.model_name,
            "Device serial number":
                pe_in.device_serial_number,
            "Derivation description":
                self.derivation_description(),
            "Software versions":
                pe_in.software_versions,
            "Number of images":
                self.num_images(),
            "Scanner calibration status":
                pe_in.scanner_calibration_status,
            "Scanner operator ID":
                pe_in.scanner_operator_id,
            "Scanner rack number":
                pe_in.scanner_rack_number,
            "Scanner rack priority":
                pe_in.scanner_rack_priority,
            "Scanner slot number":
                pe_in.scanner_slot_number,
            "iSyntax file version":
                pe_in.isyntax_file_version,
            # Could also add: 'is_UFS', 'is_UFSb', 'is_UVS', 'is_philips'
        }

    def get_image_metadata(self, image_no):
        if self.sdk_v1:
            return self.get_image_metadata_sdk_v1(image_no)
        else:
            return self.get_image_metadata_sdk_v2(image_no)

    def get_image_metadata_sdk_v1(self, image_no):
        pe_in = self.pixel_engine["in"]
        img = pe_in[image_no]
        image_type = self.image_type(image_no)
        image_metadata = {
            "Image type":
                image_type,
            "DICOM lossy image compression method":
                img.DICOM_LOSSY_IMAGE_COMPRESSION_METHOD,
            "DICOM lossy image compression ratio":
                img.DICOM_LOSSY_IMAGE_COMPRESSION_RATIO,
            "DICOM derivation description":
                img.DICOM_DERIVATION_DESCRIPTION,
            "Image dimension names":
                img.IMAGE_DIMENSION_NAMES,
            "Image dimension types":
                img.IMAGE_DIMENSION_TYPES,
            "Image dimension units":
                img.IMAGE_DIMENSION_UNITS,
            "Image dimension ranges":
                img.IMAGE_DIMENSION_RANGES,
            "Image dimension discrete values":
                img.IMAGE_DIMENSION_DISCRETE_VALUES_STRING,
            "Image scale factor":
                img.IMAGE_SCALE_FACTOR
        }
        if image_type == "WSI":
            self.pixel_size_x = img.IMAGE_SCALE_FACTOR[0]
            self.pixel_size_y = img.IMAGE_SCALE_FACTOR[1]

            view = pe_in.SourceView()
            image_metadata["Bits allocated"] = view.bitsAllocated()
            image_metadata["Bits stored"] = view.bitsStored()
            image_metadata["High bit"] = view.highBit()
            image_metadata["Pixel representation"] = \
                view.pixelRepresentation()
            image_metadata["Planar configuration"] = \
                view.planarConfiguration()
            image_metadata["Samples per pixel"] = \
                view.samplesPerPixel()
            image_metadata["Number of levels"] = \
                pe_in.numLevels()

            for resolution in range(pe_in.numLevels()):
                dim_ranges = view.dimensionRanges(resolution)
                level_size_x = self.get_size(dim_ranges[0])
                level_size_y = self.get_size(dim_ranges[1])
                image_metadata["Level sizes #%s" % resolution] = {
                    "X": level_size_x,
                    "Y": level_size_y
                }
                if resolution == 0:
                    self.size_x = level_size_x
                    self.size_y = level_size_y
        elif image_type == "LABELIMAGE":
            self.label_x = self.get_size(img.IMAGE_DIMENSION_RANGES[0]) + 1
            self.label_y = self.get_size(img.IMAGE_DIMENSION_RANGES[1]) + 1
        elif image_type == "MACROIMAGE":
            self.macro_x = self.get_size(img.IMAGE_DIMENSION_RANGES[0]) + 1
            self.macro_y = self.get_size(img.IMAGE_DIMENSION_RANGES[1]) + 1
        return image_metadata

    def get_image_metadata_sdk_v2(self, image_no):
        pe_in = self.pixel_engine["in"]
        img = pe_in[image_no]
        image_type = self.image_type(image_no)
        view = img.source_view
        image_scale_factor = view.scale
        image_metadata = {
            "Image type":
                image_type,
            "Lossy image compression method":
                img.lossy_image_compression_method,
            "Lossy image compression ratio":
                img.lossy_image_compression_ratio,
            "Image dimension names":
                view.dimension_names,
            "Image dimension types":
                view.dimension_types,
            "Image dimension units":
                view.dimension_units,
            "Image dimension discrete values":
                view.dimension_discrete_values,
            "Image scale factor":
                image_scale_factor,
            "Block size":
                img.block_size(),
        }
        if image_type == "WSI":
            image_metadata["Color space transform"] = \
                img.colorspace_transform
            image_metadata["Number of tiles"] = img.num_tiles

            self.pixel_size_x = image_scale_factor[0]
            self.pixel_size_y = image_scale_factor[1]

            image_metadata["Bits allocated"] = view.bits_allocated
            image_metadata["Bits stored"] = view.bits_stored
            image_metadata["High bit"] = view.high_bit
            image_metadata["Pixel representation"] = \
                view.pixel_representation
            image_metadata["Planar configuration"] = \
                view.planar_configuration
            image_metadata["Samples per pixel"] = \
                view.samples_per_pixel
            image_metadata["Number of derived levels"] = \
                self.num_derived_levels(img)

            for resolution in range(self.num_derived_levels(img)):
                dim_ranges = self.dimension_ranges(img, resolution)
                level_size_x = self.get_size(dim_ranges[0])
                level_size_y = self.get_size(dim_ranges[1])
                image_metadata["Level sizes #%s" % resolution] = {
                    "X": level_size_x,
                    "Y": level_size_y
                }
                if resolution == 0:
                    self.size_x = level_size_x
                    self.size_y = level_size_y
        elif image_type == "LABELIMAGE":
            self.label_x = self.get_size(view.dimension_ranges(0)[0]) + 1
            self.label_y = self.get_size(view.dimension_ranges(0)[1]) + 1
        elif image_type == "MACROIMAGE":
            self.macro_x = self.get_size(view.dimension_ranges(0)[0]) + 1
            self.macro_y = self.get_size(view.dimension_ranges(0)[1]) + 1
        return image_metadata

    def acquisition_datetime(self):
        pe_in = self.pixel_engine["in"]
        if self.sdk_v1:
            timestamp = str(pe_in.DICOM_ACQUISITION_DATETIME)
        else:
            timestamp = pe_in.acquisition_datetime
        return datetime.strptime(timestamp, "%Y%m%d%H%M%S.%f")

    def barcode(self):
        pe_in = self.pixel_engine["in"]
        if self.sdk_v1:
            return pe_in.BARCODE
        else:
            return pe_in.barcode

    def data_envelopes(self, image, resolution):
        pe_in = self.pixel_engine["in"]
        if self.sdk_v1:
            return pe_in.SourceView().dataEnvelopes(resolution)
        else:
            return image.source_view.data_envelopes(resolution)

    def derivation_description(self):
        pe_in = self.pixel_engine["in"]
        if self.sdk_v1:
            return pe_in.DICOM_DERIVATION_DESCRIPTION
        else:
            return pe_in.derivation_description

>>>>>>> 74463c55
    def dimension_ranges(self, image, resolution):
        pe_in = self.pixel_engine["in"]
        if self.sdk_v1:
            return pe_in.SourceView().dimensionRanges(resolution)
        else:
            return image.source_view.dimension_ranges(resolution)

    def image_type(self, image_no):
        pe_in = self.pixel_engine["in"]
        if self.sdk_v1:
            return pe_in[image_no].IMAGE_TYPE
        else:
            return pe_in[image_no].image_type

    def num_derived_levels(self, image):
        pe_in = self.pixel_engine["in"]
        if self.sdk_v1:
            return pe_in.numLevels()
        else:
            return image.source_view.num_derived_levels

    def num_images(self):
        pe_in = self.pixel_engine["in"]
        if self.sdk_v1:
            return pe_in.numImages()
        else:
            return pe_in.num_images

    def get_size(self, dim_range):
        '''calculate the length in pixels of a dimension'''
        v = (dim_range[2] - dim_range[0]) / dim_range[1]
        if not v.is_integer():
            # isyntax infrastructure should ensure this always divides
            # evenly
            raise ValueError(
                '(%d - %d) / %d results in remainder!' % (
                    dim_range[2], dim_range[0], dim_range[1]
                )
            )
        return v


class WriteTiles(IsyntaxRawWriter):

    def __init__(
        self, tile_width, tile_height, resolutions, max_workers,
        batch_size, fill_color, nested, input_path, output_path
    ):
        super(WriteTiles, self).__init__(input_path)

        self.tile_width = tile_width
        self.tile_height = tile_height
        self.resolutions = resolutions
        self.max_workers = max_workers
        self.batch_size = batch_size
        self.fill_color = fill_color
        self.nested = nested
        self.input_path = input_path
        self.slide_directory = output_path

    def __enter__(self):
        return self

    def __exit__(self, exception_type, exception_value, traceback):
        self.pixel_engine["in"].close()

    def data_envelopes(self, image, resolution):
        pe_in = self.pixel_engine["in"]
        if self.sdk_v1:
            return pe_in.SourceView().dataEnvelopes(resolution)
        else:
            return image.source_view.data_envelopes(resolution)

    def image_data(self, image):
        if self.sdk_v1:
            return image.IMAGE_DATA
        else:
            return image.image_data

    def wait_any(self, regions):
        if self.sdk_v1:
            return self.pixel_engine.waitAny(regions)
        else:
            return self.pixel_engine.wait_any(regions)

    def write_label_image(self):
        '''write the label image (if present) as a JPEG file'''
        self.write_image_type("LABELIMAGE", 1)

    def write_macro_image(self):
        '''write the macro image (if present) as a JPEG file'''
        self.write_image_type("MACROIMAGE", 2)

    def find_image_type(self, image_type):
        '''look up a given image type in the pixel engine'''
        pe_in = self.pixel_engine["in"]
        for index in range(self.num_images()):
            if image_type == self.image_type(index):
                return pe_in[index]
        return None

    def write_image_type(self, image_type, series):
        '''write an image of the specified type'''
        image = self.find_image_type(image_type)
        if image is not None:
            pixels = self.image_data(image)

            # pixels are JPEG compressed, need to decompress first
            img = Image.open(BytesIO(pixels))
            width = img.width
            height = img.height

            self.create_tile_directory(series, 0, width, height)
            tile = self.zarr_group["%d/0" % series]
            tile.attrs['image type'] = image_type
            for channel in range(0, 3):
                band = np.array(img.getdata(band=channel))
                band.shape = (height, width)
                tile[0, 0, channel] = band

            log.info("wrote %s image" % image_type)

    def create_tile_directory(self, series, resolution, width, height):
        dimension_separator = '/'
        if not self.nested:
            dimension_separator = '.'
        self.zarr_store = FSStore(
            self.slide_directory,
            dimension_separator=dimension_separator,
            normalize_keys=True,
            auto_mkdir=True
        )
        self.zarr_group = zarr.group(store=self.zarr_store)
        self.zarr_group.attrs['bioformats2raw.layout'] = LAYOUT_VERSION

        # important to explicitly set the chunk size to 1 for non-XY dims
        # setting to None may cause all planes to be chunked together
        # ordering is TZCYX and hard-coded since Z and T are not present
        self.zarr_group.create_dataset(
            "%s/%s" % (str(series), str(resolution)),
            shape=(1, 1, 3, height, width),
            chunks=(1, 1, 1, self.tile_height, self.tile_width), dtype='B'
        )

    def make_planar(self, pixels, tile_width, tile_height):
        r = pixels[0::3]
        g = pixels[1::3]
        b = pixels[2::3]
        for v in (r, g, b):
            v.shape = (tile_height, tile_width)
        return np.array([r, g, b])

    def write_pyramid(self):
        '''write the slide's pyramid as a set of tiles'''
        pe_in = self.pixel_engine["in"]
        image = self.find_image_type("WSI")

        scanned_areas = self.data_envelopes(image, 0)
        if scanned_areas is None:
            raise RuntimeError("No valid data envelopes")

        if self.resolutions is None:
            resolutions = range(self.num_derived_levels(image))
        else:
            resolutions = range(self.resolutions)

        def write_tile(
            pixels, resolution, x_start, y_start, tile_width, tile_height,
        ):
            x_end = x_start + tile_width
            y_end = y_start + tile_height
            try:
                # Zarr has a single n-dimensional array representation on
                # disk (not interleaved RGB)
                pixels = self.make_planar(pixels, tile_width, tile_height)
                z = self.zarr_group["0/%d" % resolution]
                z[0, 0, :, y_start:y_end, x_start:x_end] = pixels
            except Exception:
                log.error(
                    "Failed to write tile [:, %d:%d, %d:%d]" % (
                        x_start, x_end, y_start, y_end
                    ), exc_info=True
                )

        for resolution in resolutions:
            # assemble data envelopes (== scanned areas) to extract for
            # this level
            dim_ranges = self.dimension_ranges(image, resolution)
            log.info("dimension ranges = %s" % dim_ranges)
            resolution_x_size = self.get_size(dim_ranges[0])
            resolution_y_size = self.get_size(dim_ranges[1])
            scale_x = dim_ranges[0][1]
            scale_y = dim_ranges[1][1]

            x_tiles = math.ceil(resolution_x_size / self.tile_width)
            y_tiles = math.ceil(resolution_y_size / self.tile_height)

            log.info("# of X (%d) tiles = %d" % (self.tile_width, x_tiles))
            log.info("# of Y (%d) tiles = %d" % (self.tile_height, y_tiles))

            # create one tile directory per resolution level if required
            tile_directory = self.create_tile_directory(
                0, resolution, resolution_x_size, resolution_y_size
            )

            patches, patch_ids = self.create_patch_list(
                dim_ranges, [x_tiles, y_tiles],
                [self.tile_width, self.tile_height],
                tile_directory
            )
            envelopes = self.data_envelopes(image, resolution)
            jobs = []
            with MaxQueuePool(ThreadPoolExecutor, self.max_workers) as pool:
                for i in range(0, len(patches), self.batch_size):
                    # requestRegions(
                    #    self: pixelengine.PixelEngine.View,
                    #    region: List[List[int]],
                    #    dataEnvelopes: pixelengine.PixelEngine.DataEnvelopes,
                    #    enableAsyncRendering: bool=True,
                    #    backgroundColor: List[int]=[0, 0, 0],
                    #    bufferType:
                    #      pixelengine.PixelEngine.BufferType=BufferType.RGB
                    # ) -> list
                    if self.sdk_v1:
                        request_regions = pe_in.SourceView().requestRegions
                    else:
                        request_regions = image.source_view.request_regions
                    regions = request_regions(
                        patches[i:i + self.batch_size], envelopes, True,
                        [self.fill_color] * 3
                    )
                    while regions:
                        regions_ready = self.wait_any(regions)

                        for region_index, region in enumerate(regions_ready):
                            view_range = region.range
                            log.debug(
                                "processing tile %s (%s regions ready; "
                                "%s regions left; %s jobs)" % (
                                    view_range, len(regions_ready),
                                    len(regions), len(jobs)
                                )
                            )
                            x_start, x_end, y_start, y_end, level = view_range
                            width = 1 + (x_end - x_start) / scale_x
                            # isyntax infrastructure should ensure this always
                            # divides evenly
                            if not width.is_integer():
                                raise ValueError(
                                    '(1 + (%d - %d) / %d results in '
                                    'remainder!' % (
                                        x_end, x_start, scale_x
                                    )
                                )
                            width = int(width)
                            height = 1 + (y_end - y_start) / scale_y
                            # isyntax infrastructure should ensure this always
                            # divides evenly
                            if not height.is_integer():
                                raise ValueError(
                                    '(1 + (%d - %d) / %d results in '
                                    'remainder!' % (
                                        y_end, y_start, scale_y
                                    )
                                )
                            height = int(height)
                            pixel_buffer_size = width * height * 3
                            pixels = np.empty(pixel_buffer_size, dtype='B')
                            patch_id = patch_ids.pop(regions.index(region))
                            x_start, y_start = patch_id
                            x_start *= self.tile_width
                            y_start *= self.tile_height

                            region.get(pixels)
                            regions.remove(region)

                            jobs.append(pool.submit(
                                write_tile, pixels, resolution,
                                x_start, y_start, width, height
                            ))
            wait(jobs, return_when=ALL_COMPLETED)

    def create_patch_list(
        self, dim_ranges, tiles, tile_size, tile_directory
    ):
        resolution_x_end = dim_ranges[0][2]
        resolution_y_end = dim_ranges[1][2]
        origin_x = dim_ranges[0][0]
        origin_y = dim_ranges[1][0]
        tiles_x, tiles_y = tiles

        patches = []
        patch_ids = []
        scale_x = dim_ranges[0][1]
        scale_y = dim_ranges[1][1]
        # We'll use the X scale to calculate our level.  If the X and Y scales
        # are not eqivalent or not a power of two this will not work but that
        # seems *highly* unlikely
        level = math.log2(scale_x)
        if scale_x != scale_y or not level.is_integer():
            raise ValueError(
                "scale_x=%d scale_y=%d do not match isyntax format "
                "assumptions!" % (
                    scale_x, scale_y
                )
            )
        level = int(level)
        tile_size_x = tile_size[0] * scale_x
        tile_size_y = tile_size[1] * scale_y
        for y in range(tiles_y):
            y_start = origin_y + (y * tile_size_y)
            # Subtracting "scale_y" here makes no sense but it works and
            # reflects the isyntax SDK examples
            y_end = min(
                (y_start + tile_size_y) - scale_y, resolution_y_end - scale_y
            )
            for x in range(tiles_x):
                x_start = origin_x + (x * tile_size_x)
                # Subtracting "scale_x" here makes no sense but it works and
                # reflects the isyntax SDK examples
                x_end = min(
                    (x_start + tile_size_x) - scale_x,
                    resolution_x_end - scale_x
                )
                patch = [x_start, x_end, y_start, y_end, level]
                patches.append(patch)
                # Associating spatial information (tile X and Y offset) in
                # order to identify the patches returned asynchronously
                patch_ids.append((x, y))
        return patches, patch_ids


class WriteMetadata(IsyntaxRawWriter):
    def __init__(self, input_path, output_path):
        super(WriteMetadata, self).__init__(input_path)
        self.input_path = input_path
        self.output_path = output_path
        os.makedirs(os.path.join(self.output_path, "OME"), exist_ok=True)

    def get_metadata(self):
        if self.sdk_v1:
            return self.get_metadata_sdk_v1()
        else:
            return self.get_metadata_sdk_v2()

    def get_metadata_sdk_v1(self):
        pe_in = self.pixel_engine["in"]
        return {
            "Barcode":
                self.barcode(),
            "DICOM acquisition date":
                self.acquisition_datetime().isoformat(),
            "DICOM last calibration date":
                pe_in.DICOM_DATE_OF_LAST_CALIBRATION,
            "DICOM time of last calibration":
                pe_in.DICOM_TIME_OF_LAST_CALIBRATION,
            "DICOM manufacturer":
                pe_in.DICOM_MANUFACTURER,
            "DICOM manufacturer model name":
                pe_in.DICOM_MANUFACTURERS_MODEL_NAME,
            "DICOM device serial number":
                pe_in.DICOM_DEVICE_SERIAL_NUMBER,
            "Color space transform":
                pe_in.colorspaceTransform(),
            "Block size":
                pe_in.blockSize(),
            "Number of tiles":
                pe_in.numTiles(),
            "Bits stored":
                pe_in.bitsStored(),
            "Derivation description":
                self.derivation_description(),
            "DICOM software version":
                pe_in.DICOM_SOFTWARE_VERSIONS,
            "Number of images": self.num_images()
        }

    def get_metadata_sdk_v2(self):
        pe_in = self.pixel_engine["in"]
        return {
            "Pixel engine version":
                self.pixel_engine.version,
            "Barcode":
                self.barcode(),
            "Acquisition datetime":
                self.acquisition_datetime().isoformat(),
            "Date of last calibration":
                pe_in.date_of_last_calibration,
            "Time of last calibration":
                pe_in.time_of_last_calibration,
            "Manufacturer":
                pe_in.manufacturer,
            "Model name":
                pe_in.model_name,
            "Device serial number":
                pe_in.device_serial_number,
            "Derivation description":
                self.derivation_description(),
            "Software versions":
                pe_in.software_versions,
            "Number of images":
                self.num_images()
        }

    def get_image_metadata(self, image_no):
        if self.sdk_v1:
            return self.get_image_metadata_sdk_v1(image_no)
        else:
            return self.get_image_metadata_sdk_v2(image_no)

    def get_image_metadata_sdk_v1(self, image_no):
        pe_in = self.pixel_engine["in"]
        img = pe_in[image_no]
        image_type = self.image_type(image_no)
        image_metadata = {
            "Image type":
                image_type,
            "DICOM lossy image compression method":
                img.DICOM_LOSSY_IMAGE_COMPRESSION_METHOD,
            "DICOM lossy image compression ratio":
                img.DICOM_LOSSY_IMAGE_COMPRESSION_RATIO,
            "DICOM derivation description":
                img.DICOM_DERIVATION_DESCRIPTION,
            "Image dimension names":
                img.IMAGE_DIMENSION_NAMES,
            "Image dimension types":
                img.IMAGE_DIMENSION_TYPES,
            "Image dimension units":
                img.IMAGE_DIMENSION_UNITS,
            "Image dimension ranges":
                img.IMAGE_DIMENSION_RANGES,
            "Image dimension discrete values":
                img.IMAGE_DIMENSION_DISCRETE_VALUES_STRING,
            "Image scale factor":
                img.IMAGE_SCALE_FACTOR
        }
        if image_type == "WSI":
            self.pixel_size_x = img.IMAGE_SCALE_FACTOR[0]
            self.pixel_size_y = img.IMAGE_SCALE_FACTOR[1]

            view = pe_in.SourceView()
            image_metadata["Bits allocated"] = view.bitsAllocated()
            image_metadata["Bits stored"] = view.bitsStored()
            image_metadata["High bit"] = view.highBit()
            image_metadata["Pixel representation"] = \
                view.pixelRepresentation()
            image_metadata["Planar configuration"] = \
                view.planarConfiguration()
            image_metadata["Samples per pixel"] = \
                view.samplesPerPixel()
            image_metadata["Number of levels"] = \
                pe_in.numLevels()

            for resolution in range(pe_in.numLevels()):
                dim_ranges = view.dimensionRanges(resolution)
                level_size_x = self.get_size(dim_ranges[0])
                level_size_y = self.get_size(dim_ranges[1])
                image_metadata["Level sizes #%s" % resolution] = {
                    "X": level_size_x,
                    "Y": level_size_y
                }
                if resolution == 0:
                    self.size_x = level_size_x
                    self.size_y = level_size_y
        elif image_type == "LABELIMAGE":
            self.label_x = self.get_size(img.IMAGE_DIMENSION_RANGES[0]) + 1
            self.label_y = self.get_size(img.IMAGE_DIMENSION_RANGES[1]) + 1
        elif image_type == "MACROIMAGE":
            self.macro_x = self.get_size(img.IMAGE_DIMENSION_RANGES[0]) + 1
            self.macro_y = self.get_size(img.IMAGE_DIMENSION_RANGES[1]) + 1
        return image_metadata

    def get_image_metadata_sdk_v2(self, image_no):
        pe_in = self.pixel_engine["in"]
        img = pe_in[image_no]
        image_type = self.image_type(image_no)
        view = img.source_view
        image_scale_factor = view.scale
        image_metadata = {
            "Image type":
                image_type,
            "Lossy image compression method":
                img.lossy_image_compression_method,
            "Lossy image compression ratio":
                img.lossy_image_compression_ratio,
            "Image dimension names":
                view.dimension_names,
            "Image dimension types":
                view.dimension_types,
            "Image dimension units":
                view.dimension_units,
            "Image dimension discrete values":
                view.dimension_discrete_values,
            "Image scale factor":
                image_scale_factor,
            "Block size":
                img.block_size(),
        }
        if image_type == "WSI":
            image_metadata["Color space transform"] = \
                img.colorspace_transform
            image_metadata["Number of tiles"] = img.num_tiles

            self.pixel_size_x = image_scale_factor[0]
            self.pixel_size_y = image_scale_factor[1]

            image_metadata["Bits allocated"] = view.bits_allocated
            image_metadata["Bits stored"] = view.bits_stored
            image_metadata["High bit"] = view.high_bit
            image_metadata["Pixel representation"] = \
                view.pixel_representation
            image_metadata["Planar configuration"] = \
                view.planar_configuration
            image_metadata["Samples per pixel"] = \
                view.samples_per_pixel
            image_metadata["Number of derived levels"] = \
                self.num_derived_levels(img)

            for resolution in range(self.num_derived_levels(img)):
                dim_ranges = self.dimension_ranges(img, resolution)
                level_size_x = self.get_size(dim_ranges[0])
                level_size_y = self.get_size(dim_ranges[1])
                image_metadata["Level sizes #%s" % resolution] = {
                    "X": level_size_x,
                    "Y": level_size_y
                }
                if resolution == 0:
                    self.size_x = level_size_x
                    self.size_y = level_size_y
        elif image_type == "LABELIMAGE":
            self.label_x = self.get_size(view.dimension_ranges(0)[0]) + 1
            self.label_y = self.get_size(view.dimension_ranges(0)[1]) + 1
        elif image_type == "MACROIMAGE":
            self.macro_x = self.get_size(view.dimension_ranges(0)[0]) + 1
            self.macro_y = self.get_size(view.dimension_ranges(0)[1]) + 1
        return image_metadata

    def acquisition_datetime(self):
        pe_in = self.pixel_engine["in"]
        if self.sdk_v1:
            timestamp = str(pe_in.DICOM_ACQUISITION_DATETIME)
        else:
            timestamp = pe_in.acquisition_datetime
        return datetime.strptime(timestamp, "%Y%m%d%H%M%S.%f")

    def barcode(self):
        pe_in = self.pixel_engine["in"]
        if self.sdk_v1:
            return pe_in.BARCODE
        else:
            return pe_in.barcode

    def derivation_description(self):
        pe_in = self.pixel_engine["in"]
        if self.sdk_v1:
            return pe_in.DICOM_DERIVATION_DESCRIPTION
        else:
            return pe_in.derivation_description

    def write_json_metadata(self):
        metadata_file = os.path.join(
            self.output_path, "OME", "METADATA.json"
        )

        with open(metadata_file, "w", encoding="utf-8") as f:
            metadata = self.get_metadata()

            for image in range(self.num_images()):
                image_metadata = self.get_image_metadata(image)
                metadata["Image #" + str(image)] = image_metadata

            json.dump(metadata, f)

    def write_metadata(self):
        '''write metadata to a JSON file'''
        self.write_json_metadata()

        ome_timestamp = self.acquisition_datetime()

        xml_values = {
            'image': {
                'name': self.barcode(),
                'acquisitionDate': ome_timestamp.isoformat(),
                'description': self.derivation_description(),
                'pixels': {
                    'sizeX': int(self.size_x),
                    'sizeY': int(self.size_y),
                    'physicalSizeX': self.pixel_size_x,
                    'physicalSizeY': self.pixel_size_y
                }
            },
            'label': {
                'pixels': {
                    'sizeX': int(self.label_x),
                    'sizeY': int(self.label_y)
                }
            },
            'macro': {
                'pixels': {
                    'sizeX': int(self.macro_x),
                    'sizeY': int(self.macro_y)
                }
            }
        }
        loader = PackageLoader()
        template = loader.import_("isyntax2raw.resources.ome_template")
        xml = template(xml_values).render()
        ome_xml_file = os.path.join(
            self.output_path, "OME", "METADATA.ome.xml"
        )
        with open(ome_xml_file, "w", encoding="utf-8") as omexml:
            omexml.write(xml)<|MERGE_RESOLUTION|>--- conflicted
+++ resolved
@@ -88,8 +88,6 @@
         self.pixel_engine["in"].open(input_path, "ficom")
         self.sdk_v1 = hasattr(self.pixel_engine["in"], "BARCODE")
 
-<<<<<<< HEAD
-=======
     def __enter__(self):
         return self
 
@@ -336,7 +334,6 @@
         else:
             return pe_in.derivation_description
 
->>>>>>> 74463c55
     def dimension_ranges(self, image, resolution):
         pe_in = self.pixel_engine["in"]
         if self.sdk_v1:
